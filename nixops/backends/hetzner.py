--- conflicted
+++ resolved
@@ -490,11 +490,7 @@
         route6_cmd = "ip -6 route add default via '{0}' dev eth0 || true"
         route_commands.append(route6_cmd.format(v6defgw))
 
-<<<<<<< HEAD
-        local_commands = r'\n'.join(ipv6_commands + route_commands) + r'\n'
-=======
         local_commands = '\n'.join(ipv6_commands + route_commands) + '\n'
->>>>>>> ef331aaf
 
         self.net_info = {
             'services': {
