# -*- coding: utf-8 -*-
import os
import os.path
import sys
import re
import time
import math
import shutil
import calendar
import boto.ec2
import boto.ec2.blockdevicemapping
import boto.ec2.networkinterface
from nixops.backends import MachineDefinition, MachineState
from nixops.nix_expr import Function, Call, RawValue
from nixops.resources.ebs_volume import EBSVolumeState
from nixops.resources.elastic_ip import ElasticIPState
import nixops.resources.ec2_common
import nixops.util
import nixops.ec2_utils
import nixops.known_hosts
from xml import etree

class EC2InstanceDisappeared(Exception):
    pass


class EC2Definition(MachineDefinition):
    """Definition of an EC2 machine."""

    @classmethod
    def get_type(cls):
        return "ec2"

    def __init__(self, xml, config):
        MachineDefinition.__init__(self, xml, config)

        self.access_key_id = config["ec2"]["accessKeyId"]
        self.region = config["ec2"]["region"]
        self.zone = config["ec2"]["zone"]
        self.ami = config["ec2"]["ami"]
        if self.ami == "":
            raise Exception("no AMI defined for EC2 machine ‘{0}’".format(self.name))
        self.instance_type = config["ec2"]["instanceType"]
        self.key_pair = config["ec2"]["keyPair"]
        self.private_key = config["ec2"]["privateKey"]
        self.security_groups = config["ec2"]["securityGroups"]
        self.placement_group = config["ec2"]["placementGroup"]
        self.instance_profile = config["ec2"]["instanceProfile"]
        self.tags = config["ec2"]["tags"]
        self.root_disk_size = config["ec2"]["ebsInitialRootDiskSize"]
        self.spot_instance_price = config["ec2"]["spotInstancePrice"]
        self.ebs_optimized = config["ec2"]["ebsOptimized"]
        self.subnet_id = config["ec2"]["subnetId"]
        self.associate_public_ip_address = config["ec2"]["associatePublicIpAddress"]
        self.use_private_ip_address = config["ec2"]["usePrivateIpAddress"]
        self.security_group_ids = config["ec2"]["securityGroupIds"]
        self.block_device_mapping = {_xvd_to_sd(k): v for k, v in config["ec2"]["blockDeviceMapping"].iteritems()}
        self.elastic_ipv4 = config["ec2"]["elasticIPv4"]

        self.dns_hostname = config["route53"]["hostName"]
        self.dns_ttl = config["route53"]["ttl"]
        self.route53_access_key_id = config["route53"]["accessKeyId"]
        self.route53_use_public_dns_name = config["route53"]["usePublicDNSName"]

    def show_type(self):
        return "{0} [{1}]".format(self.get_type(), self.region or self.zone or "???")

    def host_key_type(self):
        return "ed25519" if nixops.util.parse_nixos_version(self.config["nixosRelease"]) >= ["15", "09"] else "dsa"


class EC2State(MachineState, nixops.resources.ec2_common.EC2CommonState):
    """State of an EC2 machine."""

    @classmethod
    def get_type(cls):
        return "ec2"

    state = nixops.util.attr_property("state", MachineState.MISSING, int)  # override
    # We need to store this in machine state so wait_for_ip knows what to wait for
    # Really it seems like this whole class should be parameterized by its definition.
    # (or the state shouldn't be doing the polling)
    public_ipv4 = nixops.util.attr_property("publicIpv4", None)
    private_ipv4 = nixops.util.attr_property("privateIpv4", None)
    public_dns_name = nixops.util.attr_property("publicDnsName", None)
    use_private_ip_address = nixops.util.attr_property("ec2.usePrivateIpAddress", False, type=bool)
    associate_public_ip_address = nixops.util.attr_property("ec2.associatePublicIpAddress", False, type=bool)
    elastic_ipv4 = nixops.util.attr_property("ec2.elasticIpv4", None)
    access_key_id = nixops.util.attr_property("ec2.accessKeyId", None)
    region = nixops.util.attr_property("ec2.region", None)
    zone = nixops.util.attr_property("ec2.zone", None)
    ami = nixops.util.attr_property("ec2.ami", None)
    instance_type = nixops.util.attr_property("ec2.instanceType", None)
<<<<<<< HEAD
    ebs_optimized = nixops.util.attr_property("ec2.ebsOptimized", None, bool)
=======
    ebs_optimized = nixops.util.attr_property("ec2.ebsOptimized", None)
>>>>>>> 7f76d0c9
    key_pair = nixops.util.attr_property("ec2.keyPair", None)
    public_host_key = nixops.util.attr_property("ec2.publicHostKey", None)
    private_host_key = nixops.util.attr_property("ec2.privateHostKey", None)
    private_key_file = nixops.util.attr_property("ec2.privateKeyFile", None)
    instance_profile = nixops.util.attr_property("ec2.instanceProfile", None)
    security_groups = nixops.util.attr_property("ec2.securityGroups", None, 'json')
    placement_group = nixops.util.attr_property("ec2.placementGroup", None, 'json')
    block_device_mapping = nixops.util.attr_property("ec2.blockDeviceMapping", {}, 'json')
    root_device_type = nixops.util.attr_property("ec2.rootDeviceType", None)
    backups = nixops.util.attr_property("ec2.backups", {}, 'json')
    dns_hostname = nixops.util.attr_property("route53.hostName", None)
    dns_ttl = nixops.util.attr_property("route53.ttl", None, int)
    route53_access_key_id = nixops.util.attr_property("route53.accessKeyId", None)
    client_token = nixops.util.attr_property("ec2.clientToken", None)
    spot_instance_request_id = nixops.util.attr_property("ec2.spotInstanceRequestId", None)
    spot_instance_price = nixops.util.attr_property("ec2.spotInstancePrice", None)
    subnet_id = nixops.util.attr_property("ec2.subnetId", None)
    first_boot = nixops.util.attr_property("ec2.firstBoot", True, type=bool)
    virtualization_type = nixops.util.attr_property("ec2.virtualizationType", None)

    def __init__(self, depl, name, id):
        MachineState.__init__(self, depl, name, id)
        self._conn = None
        self._conn_vpc = None
        self._conn_route53 = None
        self._cached_instance = None


    def _reset_state(self):
        """Discard all state pertaining to an instance."""
        with self.depl._db:
            self.state = MachineState.MISSING
            self.associate_public_ip_address = None
            self.use_private_ip_address = None
            self.vm_id = None
            self.public_ipv4 = None
            self.private_ipv4 = None
            self.public_dns_name = None
            self.elastic_ipv4 = None
            self.region = None
            self.zone = None
            self.ami = None
            self.instance_type = None
            self.ebs_optimized = None
            self.key_pair = None
            self.public_host_key = None
            self.private_host_key = None
            self.instance_profile = None
            self.security_groups = None
            self.placement_group = None
            self.tags = {}
            self.block_device_mapping = {}
            self.root_device_type = None
            self.backups = {}
            self.dns_hostname = None
            self.dns_ttl = None
            self.subnet_id = None
            self.client_token = None
            self.spot_instance_request_id = None

    def get_ssh_name(self):
        retVal = None
        if self.use_private_ip_address:
            if not self.private_ipv4:
                raise Exception("EC2 machine '{0}' does not have a private IPv4 address (yet)".format(self.name))
            retVal = self.private_ipv4
        else:
            if not self.public_ipv4:
                raise Exception("EC2 machine ‘{0}’ does not have a public IPv4 address (yet)".format(self.name))
            retVal = self.public_ipv4
        return retVal


    def get_ssh_private_key_file(self):
        if self.private_key_file: return self.private_key_file
        if self._ssh_private_key_file: return self._ssh_private_key_file
        for r in self.depl.active_resources.itervalues():
            if isinstance(r, nixops.resources.ec2_keypair.EC2KeyPairState) and \
                    r.state == nixops.resources.ec2_keypair.EC2KeyPairState.UP and \
                    r.keypair_name == self.key_pair:
                return self.write_ssh_private_key(r.private_key)
        return None


    def get_ssh_flags(self, *args, **kwargs):
        file = self.get_ssh_private_key_file()
        super_flags = super(EC2State, self).get_ssh_flags(*args, **kwargs)
        return super_flags + (["-i", file] if file else [])

    def get_physical_spec(self):
        block_device_mapping = {}
        for k, v in self.block_device_mapping.items():
            if (v.get('encrypt', False)
                and v.get('encryptionType', "luks") == "luks"
                and v.get('passphrase', "") == ""
                and v.get('generatedKey', "") != ""):
                block_device_mapping[_sd_to_xvd(k)] = {
                    'passphrase': Call(RawValue("pkgs.lib.mkOverride 10"),
                                           v['generatedKey']),
                }

        return {
            'imports': [
                RawValue("<nixpkgs/nixos/modules/virtualisation/amazon-image.nix>")
            ],
            ('deployment', 'ec2', 'blockDeviceMapping'): block_device_mapping,
            ('deployment', 'ec2', 'instanceId'): self.vm_id,
            ('ec2', 'hvm'): self.virtualization_type == "hvm",
        }

    def get_physical_backup_spec(self, backupid):
        val = {}
        if backupid in self.backups:
            for dev, snap in self.backups[backupid].items():
                if not dev.startswith("/dev/sda"):
                    val[_sd_to_xvd(dev)] = { 'disk': Call(RawValue("pkgs.lib.mkOverride 10"), snap)}
            val = { ('deployment', 'ec2', 'blockDeviceMapping'): val }
        else:
            val = RawValue("{{}} /* No backup found for id '{0}' */".format(backupid))
        return Function("{ config, pkgs, ... }", val)


    def get_keys(self):
        keys = MachineState.get_keys(self)
        # Ugly: we have to add the generated keys because they're not
        # there in the first evaluation (though they are present in
        # the final nix-build). Had to hardcode the default here to
        # make the old way of defining keys work.
        for k, v in self.block_device_mapping.items():
            if v.get('encrypt', False) and v.get('passphrase', "") == "" and v.get('generatedKey', "") != "" and v.get('encryptionType', "luks") == "luks":
                keys["luks-" + _sd_to_xvd(k).replace('/dev/', '')] = { 'text': v['generatedKey'], 'group': 'root', 'permissions': '0600', 'user': 'root'}
        return keys


    def show_type(self):
        s = super(EC2State, self).show_type()
        if self.zone or self.region: s = "{0} [{1}; {2}]".format(s, self.zone or self.region, self.instance_type)
        return s


    @property
    def resource_id(self):
        return self.vm_id


    def address_to(self, m):
        if isinstance(m, EC2State): # FIXME: only if we're in the same region
            return m.private_ipv4
        return MachineState.address_to(self, m)


    def connect(self):
        if self._conn: return self._conn
        self._conn = nixops.ec2_utils.connect(self.region, self.access_key_id)
        return self._conn


    def connect_vpc(self):
        if self._conn_vpc:
            return self._conn_vpc
        self._conn_vpc = nixops.ec2_utils.connect_vpc(self.region, self.access_key_id)
        return self._conn_vpc

    def connect_route53(self):
        if self._conn_route53:
            return

        # Get the secret access key from the environment or from ~/.ec2-keys.
        (access_key_id, secret_access_key) = nixops.ec2_utils.fetch_aws_secret_key(self.route53_access_key_id)

        self._conn_route53 = boto.connect_route53(access_key_id, secret_access_key)


    def _get_spot_instance_request_by_id(self, request_id, allow_missing=False):
        """Get spot instance request object by id."""
        self.connect()
        result = self._conn.get_all_spot_instance_requests([request_id])
        if len(result) == 0:
            if allow_missing:
                return None
            raise EC2InstanceDisappeared("Spot instance request ‘{0}’ disappeared!".format(request_id))
        return result[0]


    def _get_instance(self, instance_id=None, allow_missing=False, update=False):
        """Get instance object for this machine, with caching"""
        if not instance_id: instance_id = self.vm_id
        assert instance_id

        if not self._cached_instance:
            self.connect()
            try:
                instances = self._conn.get_only_instances([instance_id])
            except boto.exception.EC2ResponseError as e:
                if allow_missing and e.error_code == "InvalidInstanceID.NotFound":
                    instances = []
                else:
                    raise
            if len(instances) == 0:
                if allow_missing:
                    return None
                raise EC2InstanceDisappeared("EC2 instance ‘{0}’ disappeared!".format(instance_id))
            self._cached_instance = instances[0]

        elif update:
            self._cached_instance.update()

        if self._cached_instance.launch_time:
            self.start_time = calendar.timegm(time.strptime(self._cached_instance.launch_time, "%Y-%m-%dT%H:%M:%S.000Z"))

        return self._cached_instance


    def _get_snapshot_by_id(self, snapshot_id):
        """Get snapshot object by instance id."""
        self.connect()
        snapshots = self._conn.get_all_snapshots([snapshot_id])
        if len(snapshots) != 1:
            raise Exception("unable to find snapshot ‘{0}’".format(snapshot_id))
        return snapshots[0]



    def _wait_for_ip(self):
        self.log_start("waiting for IP address... ".format(self.name))

        def _instance_ip_ready(ins):
            ready = True
            if self.associate_public_ip_address and not ins.ip_address:
                ready = False
            if self.use_private_ip_address and not ins.private_ip_address:
                ready = False
            return ready

        while True:
            instance = self._get_instance(update=True)
            self.log_continue("[{0}] ".format(instance.state))
            if instance.state not in {"pending", "running", "scheduling", "launching", "stopped"}:
                raise Exception("EC2 instance ‘{0}’ failed to start (state is ‘{1}’)".format(self.vm_id, instance.state))
            if instance.state != "running":
                time.sleep(3)
                continue
            if _instance_ip_ready(instance):
                break
            time.sleep(3)

        self.log_end("{0} / {1}".format(instance.ip_address, instance.private_ip_address))

        with self.depl._db:
            self.private_ipv4 = instance.private_ip_address
            self.public_ipv4 = instance.ip_address
            self.public_dns_name = instance.public_dns_name
            self.ssh_pinged = False

        nixops.known_hosts.update(self.public_ipv4, self._ip_for_ssh_key(), self.public_host_key)

    def _ip_for_ssh_key(self):
        if self.use_private_ip_address:
            return self.private_ipv4
        else:
            return self.public_ipv4

    def _booted_from_ebs(self):
        return self.root_device_type == "ebs"


    def update_block_device_mapping(self, k, v):
        x = self.block_device_mapping
        if v == None:
            x.pop(k, None)
        else:
            x[k] = v
        self.block_device_mapping = x


    def get_backups(self):
        if not self.region: return {}
        self.connect()
        backups = {}
        current_volumes = set([v['volumeId'] for v in self.block_device_mapping.values()])
        for b_id, b in self.backups.items():
            backups[b_id] = {}
            backup_status = "complete"
            info = []
            for k, v in self.block_device_mapping.items():
                if not k in b.keys():
                    backup_status = "incomplete"
                    info.append("{0} - {1} - Not available in backup".format(self.name, _sd_to_xvd(k)))
                else:
                    snapshot_id = b[k]
                    try:
                        snapshot = self._get_snapshot_by_id(snapshot_id)
                        snapshot_status = snapshot.update()
                        info.append("progress[{0},{1},{2}] = {3}".format(self.name, _sd_to_xvd(k), snapshot_id, snapshot_status))
                        if snapshot_status != '100%':
                            backup_status = "running"
                    except boto.exception.EC2ResponseError as e:
                        if e.error_code != "InvalidSnapshot.NotFound": raise
                        info.append("{0} - {1} - {2} - Snapshot has disappeared".format(self.name, _sd_to_xvd(k), snapshot_id))
                        backup_status = "unavailable"
            backups[b_id]['status'] = backup_status
            backups[b_id]['info'] = info
        return backups


    def remove_backup(self, backup_id, keep_physical=False):
        self.log('removing backup {0}'.format(backup_id))
        self.connect()
        _backups = self.backups
        if not backup_id in _backups.keys():
            self.warn('backup {0} not found, skipping'.format(backup_id))
        else:
            if not keep_physical:
                for dev, snapshot_id in _backups[backup_id].items():
                    snapshot = None
                    try:
                        snapshot = self._get_snapshot_by_id(snapshot_id)
                    except:
                        self.warn('snapshot {0} not found, skipping'.format(snapshot_id))
                    if not snapshot is None:
                        self.log('removing snapshot {0}'.format(snapshot_id))
                        self._retry(lambda: snapshot.delete())

            _backups.pop(backup_id)
            self.backups = _backups


    def backup(self, defn, backup_id):
        self.connect()

        self.log("backing up machine ‘{0}’ using id ‘{1}’".format(self.name, backup_id))
        backup = {}
        _backups = self.backups
        for k, v in self.block_device_mapping.items():
            snapshot = self._retry(lambda: self._conn.create_snapshot(volume_id=v['volumeId']))
            self.log("+ created snapshot of volume ‘{0}’: ‘{1}’".format(v['volumeId'], snapshot.id))

            snapshot_tags = {}
            snapshot_tags.update(defn.tags)
            snapshot_tags.update(self.get_common_tags())
            snapshot_tags['Name'] = "{0} - {3} [{1} - {2}]".format(self.depl.description, self.name, k, backup_id)

            self._retry(lambda: self._conn.create_tags([snapshot.id], snapshot_tags))
            backup[k] = snapshot.id
        _backups[backup_id] = backup
        self.backups = _backups


    def restore(self, defn, backup_id, devices=[]):
        self.stop()

        self.log("restoring machine ‘{0}’ to backup ‘{1}’".format(self.name, backup_id))
        for d in devices:
            self.log(" - {0}".format(d))

        for k, v in self.block_device_mapping.items():
            if devices == [] or _sd_to_xvd(k) in devices:
                # detach disks
                volume = nixops.ec2_utils.get_volume_by_id(self.connect(), v['volumeId'])
                if volume and volume.update() == "in-use":
                    self.log("detaching volume from ‘{0}’".format(self.name))
                    volume.detach()

                # attach backup disks
                snapshot_id = self.backups[backup_id][k]
                self.log("creating volume from snapshot ‘{0}’".format(snapshot_id))
                new_volume = self._conn.create_volume(size=0, snapshot=snapshot_id, zone=self.zone)

                # Check if original volume is available, aka detached from the machine.
                if volume:
                    nixops.ec2_utils.wait_for_volume_available(self._conn, volume.id, self.logger)

                # Check if new volume is available.
                nixops.ec2_utils.wait_for_volume_available(self._conn, new_volume.id, self.logger)

                self.log("attaching volume ‘{0}’ to ‘{1}’".format(new_volume.id, self.name))
                new_volume.attach(self.vm_id, k)
                new_v = self.block_device_mapping[k]
                if v.get('partOfImage', False) or v.get('charonDeleteOnTermination', False) or v.get('deleteOnTermination', False):
                    new_v['charonDeleteOnTermination'] = True
                    self._delete_volume(v['volumeId'], True)
                new_v['volumeId'] = new_volume.id
                self.update_block_device_mapping(k, new_v)


    def create_after(self, resources, defn):
        # EC2 instances can require key pairs, IAM roles, security
        # groups, EBS volumes and elastic IPs.  FIXME: only depend on
        # the specific key pair / role needed for this instance.
        return {r for r in resources if
                isinstance(r, nixops.resources.ec2_keypair.EC2KeyPairState) or
                isinstance(r, nixops.resources.iam_role.IAMRoleState) or
                isinstance(r, nixops.resources.ec2_security_group.EC2SecurityGroupState) or
                isinstance(r, nixops.resources.ec2_placement_group.EC2PlacementGroupState) or
                isinstance(r, nixops.resources.ebs_volume.EBSVolumeState) or
                isinstance(r, nixops.resources.elastic_ip.ElasticIPState)}


    def attach_volume(self, device, volume_id):
        volume = nixops.ec2_utils.get_volume_by_id(self.connect(), volume_id)
        if volume.status == "in-use" and \
            self.vm_id != volume.attach_data.instance_id and \
            self.depl.logger.confirm("volume ‘{0}’ is in use by instance ‘{1}’, "
                                     "are you sure you want to attach this volume?".format(volume_id, volume.attach_data.instance_id)):

            self.log_start("detaching volume ‘{0}’ from instance ‘{1}’... ".format(volume_id, volume.attach_data.instance_id))
            volume.detach()

            def check_available():
                res = volume.update()
                self.log_continue("[{0}] ".format(res))
                return res == 'available'

            nixops.util.check_wait(check_available)
            self.log_end('')

            if volume.update() != "available":
                self.log("force detaching volume ‘{0}’ from instance ‘{1}’...".format(volume_id, volume.attach_data.instance_id))
                volume.detach(True)
                nixops.util.check_wait(check_available)

        self.log_start("attaching volume ‘{0}’ as ‘{1}’... ".format(volume_id, _sd_to_xvd(device)))
        if self.vm_id != volume.attach_data.instance_id:
            # Attach it.
            self._conn.attach_volume(volume_id, self.vm_id, device)

        def check_attached():
            volume.update()
            res = volume.attach_data.status
            self.log_continue("[{0}] ".format(res or "not-attached"))
            return res == 'attached'

        # If volume is not in attached state, wait for it before going on.
        if volume.attach_data.status != "attached":
            nixops.util.check_wait(check_attached)

        # Wait until the device is visible in the instance.
        def check_dev():
            res = self.run_command("test -e {0}".format(_sd_to_xvd(device)), check=False)
            return res == 0
        nixops.util.check_wait(check_dev)

        self.log_end('')


    def _assign_elastic_ip(self, elastic_ipv4, check):
        instance = self._get_instance()

        # Assign or release an elastic IP address, if given.
        if (self.elastic_ipv4 or "") != elastic_ipv4 or (instance.ip_address != elastic_ipv4) or check:
            if elastic_ipv4 != "":
                # wait until machine is in running state
                self.log_start("waiting for machine to be in running state... ".format(self.name))
                while True:
                    self.log_continue("[{0}] ".format(instance.state))
                    if instance.state == "running":
                        break
                    if instance.state not in {"running", "pending"}:
                        raise Exception(
                            "EC2 instance ‘{0}’ failed to reach running state (state is ‘{1}’)"
                            .format(self.vm_id, instance.state))
                    time.sleep(3)
                    instance = self._get_instance(update=True)
                self.log_end("")

                addresses = self._conn.get_all_addresses(addresses=[elastic_ipv4])
                if addresses[0].instance_id != "" \
                    and addresses[0].instance_id is not None \
                    and addresses[0].instance_id != self.vm_id \
                    and not self.depl.logger.confirm(
                        "are you sure you want to associate IP address ‘{0}’, which is currently in use by instance ‘{1}’?".format(
                            elastic_ipv4, addresses[0].instance_id)):
                    raise Exception("elastic IP ‘{0}’ already in use...".format(elastic_ipv4))
                else:
                    self.log("associating IP address ‘{0}’...".format(elastic_ipv4))
                    addresses[0].associate(self.vm_id)
                    self.log_start("waiting for address to be associated with this machine... ")
                    instance = self._get_instance(update=True)
                    while True:
                        self.log_continue("[{0}] ".format(instance.ip_address))
                        if instance.ip_address == elastic_ipv4:
                            break
                        time.sleep(3)
                        instance = self._get_instance(update=True)
                    self.log_end("")

                nixops.known_hosts.update(self.public_ipv4, elastic_ipv4, self.public_host_key)

                with self.depl._db:
                    self.elastic_ipv4 = elastic_ipv4
                    self.public_ipv4 = elastic_ipv4
                    self.ssh_pinged = False

            elif self.elastic_ipv4 != None:
                addresses = self._conn.get_all_addresses(addresses=[self.elastic_ipv4])
                if len(addresses) == 1 and addresses[0].instance_id == self.vm_id:
                    self.log("disassociating IP address ‘{0}’...".format(self.elastic_ipv4))
                    self._conn.disassociate_address(public_ip=self.elastic_ipv4)
                else:
                    self.log("address ‘{0}’ was not associated with instance ‘{1}’".format(self.elastic_ipv4, self.vm_id))

                with self.depl._db:
                    self.elastic_ipv4 = None
                    self.public_ipv4 = None
                    self.ssh_pinged = False


    def _get_network_interfaces(self, defn):
        groups = defn.security_group_ids

        sg_names = filter(lambda g: not g.startswith('sg-'), defn.security_group_ids)
        if sg_names != []:
            self.connect_vpc()
            vpc_id = self._conn_vpc.get_all_subnets([defn.subnet_id])[0].vpc_id
            groups = map(lambda g: nixops.ec2_utils.name_to_security_group(self._conn, g, vpc_id), defn.security_group_ids)

        return boto.ec2.networkinterface.NetworkInterfaceCollection(
            boto.ec2.networkinterface.NetworkInterfaceSpecification(
                subnet_id=defn.subnet_id,
                associate_public_ip_address=defn.associate_public_ip_address,
                groups=groups
            )
        )


    def create_instance(self, defn, zone, devmap, user_data, ebs_optimized):
        common_args = dict(
            instance_type=defn.instance_type,
            placement=zone,
            key_name=defn.key_pair,
            placement_group=defn.placement_group,
            block_device_map=devmap,
            user_data=user_data,
            image_id=defn.ami,
            ebs_optimized=ebs_optimized
        )

        if defn.instance_profile.startswith("arn:") :
            common_args['instance_profile_arn'] = defn.instance_profile
        else:
            common_args['instance_profile_name'] = defn.instance_profile

        if defn.subnet_id != "":
            if defn.security_groups != [] and defn.security_groups != ["default"]:
                raise Exception("‘deployment.ec2.securityGroups’ is incompatible with ‘deployment.ec2.subnetId’")
            common_args['network_interfaces'] = self._get_network_interfaces(defn)
        else:
            common_args['security_groups'] = defn.security_groups

        if defn.spot_instance_price:
            if self.spot_instance_request_id is None:
                # FIXME: Should use a client token here, but
                # request_spot_instances doesn't support one.
                request = self._retry(
                    lambda: self._conn.request_spot_instances(price=defn.spot_instance_price/100.0, **common_args)
                )[0]

                with self.depl._db:
                    self.spot_instance_price = defn.spot_instance_price
                    self.spot_instance_request_id = request.id

            common_tags = self.get_common_tags()
            tags = {'Name': "{0} [{1}]".format(self.depl.description, self.name)}
            tags.update(defn.tags)
            tags.update(common_tags)
            self._retry(lambda: self._conn.create_tags([self.spot_instance_request_id], tags))

            self.log_start("waiting for spot instance request ‘{0}’ to be fulfilled... ".format(self.spot_instance_request_id))
            while True:
                request = self._get_spot_instance_request_by_id(self.spot_instance_request_id)
                self.log_continue("[{0}] ".format(request.status.code))
                if request.status.code == "fulfilled": break
                time.sleep(3)
            self.log_end("")

            instance = self._retry(lambda: self._get_instance(instance_id=request.instance_id))

            return instance
        else:
            # Use a client token to ensure that instance creation is
            # idempotent; i.e., if we get interrupted before recording
            # the instance ID, we'll get the same instance ID on the
            # next run.
            if not self.client_token:
                with self.depl._db:
                    self.client_token = nixops.util.generate_random_string(length=48) # = 64 ASCII chars
                    self.state = self.STARTING

            reservation = self._retry(lambda: self._conn.run_instances(
                client_token=self.client_token, **common_args), error_codes = ['InvalidParameterValue', 'UnauthorizedOperation' ])

            assert len(reservation.instances) == 1
            return reservation.instances[0]


    def _cancel_spot_request(self):
        if self.spot_instance_request_id is None: return
        self.log_start("cancelling spot instance request ‘{0}’... ".format(self.spot_instance_request_id))

        # Cancel the request.
        request = self._get_spot_instance_request_by_id(self.spot_instance_request_id, allow_missing=True)
        if request is not None:
            request.cancel()

        # Wait until it's really cancelled. It's possible that the
        # request got fulfilled while we were cancelling it. In that
        # case, record the instance ID.
        while True:
            request = self._get_spot_instance_request_by_id(self.spot_instance_request_id, allow_missing=True)
            if request is None: break
            self.log_continue("[{0}] ".format(request.status.code))
            if request.instance_id is not None and request.instance_id != self.vm_id:
                if self.vm_id is not None:
                    raise Exception("spot instance request got fulfilled unexpectedly as instance ‘{0}’".format(request.instance_id))
                self.vm_id = request.instance_id
            if request.state != 'open': break
            time.sleep(3)

        self.log_end("")

        self.spot_instance_request_id = None


    def after_activation(self, defn):
        # Detach volumes that are no longer in the deployment spec.
        for k, v in self.block_device_mapping.items():
            if k not in defn.block_device_mapping and not v.get('partOfImage', False):
                if v.get('disk', '').startswith("ephemeral"):
                    raise Exception("cannot detach ephemeral device ‘{0}’ from EC2 instance ‘{1}’"
                    .format(_sd_to_xvd(k), self.name))

                assert v.get('volumeId', None)

                self.log("detaching device ‘{0}’...".format(_sd_to_xvd(k)))
                volumes = self._conn.get_all_volumes([],
                    filters={'attachment.instance-id': self.vm_id, 'attachment.device': k, 'volume-id': v['volumeId']})
                assert len(volumes) <= 1

                if len(volumes) == 1:
                    device = _sd_to_xvd(k)
                    if v.get('encrypt', False) and v.get('encryptionType', "luks") == "luks":
                        dm = device.replace("/dev/", "/dev/mapper/")
                        self.run_command("umount -l {0}".format(dm), check=False)
                        self.run_command("cryptsetup luksClose {0}".format(device.replace("/dev/", "")), check=False)
                    else:
                        self.run_command("umount -l {0}".format(device), check=False)
                    if not self._conn.detach_volume(volumes[0].id, instance_id=self.vm_id, device=k):
                        raise Exception("unable to detach volume ‘{0}’ from EC2 machine ‘{1}’".format(v['volumeId'], self.name))
                        # FIXME: Wait until the volume is actually detached.

                if v.get('charonDeleteOnTermination', False) or v.get('deleteOnTermination', False):
                    self._delete_volume(v['volumeId'])

                self.update_block_device_mapping(k, None)


    def create(self, defn, check, allow_reboot, allow_recreate):
        assert isinstance(defn, EC2Definition)

        if self.state != self.UP:
            check = True

        self.set_common_state(defn)

        # Figure out the access key.
        self.access_key_id = defn.access_key_id or nixops.ec2_utils.get_access_key_id()
        if not self.access_key_id:
            raise Exception("please set ‘deployment.ec2.accessKeyId’, $EC2_ACCESS_KEY or $AWS_ACCESS_KEY_ID")

        self.private_key_file = defn.private_key or None

        if self.region is None:
            self.region = defn.region
        elif self.region != defn.region:
            self.warn("cannot change region of a running instance")
        self.connect()

        # Stop the instance (if allowed) to change instance attributes
        # such as the type.
        if self.vm_id and allow_reboot and self._booted_from_ebs() and ( self.instance_type != defn.instance_type or self.ebs_optimized != defn.ebs_optimized):
            self.stop()
            check = True

        # Check whether the instance hasn't been killed behind our
        # backs.  Restart stopped instances.
        if self.vm_id and check:
            instance = self._get_instance(allow_missing=True)
            if instance is None or instance.state in {"shutting-down", "terminated"}:
                if not allow_recreate:
                    raise Exception("EC2 instance ‘{0}’ went away; use ‘--allow-recreate’ to create a new one".format(self.name))
                self.log("EC2 instance went away (state ‘{0}’), will recreate".format(instance.state if instance else "gone"))
                self._reset_state()
                self.region = defn.region
            elif instance.state == "stopped":
                self.log("EC2 instance was stopped, restarting...")

                # Modify the instance type, if desired.
                if self.instance_type != defn.instance_type:
                    self.log("changing instance type from ‘{0}’ to ‘{1}’...".format(self.instance_type, defn.instance_type))
                    instance.modify_attribute("instanceType", defn.instance_type)
                    self.instance_type = defn.instance_type

                if self.ebs_optimized != defn.ebs_optimized:
                    self.log("changing ebs optimized flag from ‘{0}’ to ‘{1}’...".format(self.ebs_optimized, defn.ebs_optimized))
                    instance.modify_attribute("ebsOptimized", defn.ebs_optimized)
                    self.ebs_optimized = defn.ebs_optimized

                # When we restart, we'll probably get a new IP.  So forget the current one.
                self.public_ipv4 = None
                self.private_ipv4 = None

                instance.start()

                self.state = self.STARTING

        resize_root = False

        # Create the instance.
        if not self.vm_id:

            self.log("creating EC2 instance (AMI ‘{0}’, type ‘{1}’, region ‘{2}’)...".format(
                defn.ami, defn.instance_type, self.region))
            if not self.client_token and not self.spot_instance_request_id:
                self._reset_state()
                self.region = defn.region
                self.connect()

            # Figure out whether this AMI is EBS-backed.
            amis = self._conn.get_all_images([defn.ami])
            if len(amis) == 0:
                raise Exception("AMI ‘{0}’ does not exist in region ‘{1}’".format(defn.ami, self.region))
            ami = self._conn.get_all_images([defn.ami])[0]
            self.root_device_type = ami.root_device_type

            # Check if we need to resize the root disk
            resize_root = defn.root_disk_size != 0 and ami.root_device_type == 'ebs'

            # Set the initial block device mapping to the ephemeral
            # devices defined in the spec.  These cannot be changed
            # later.
            devmap = boto.ec2.blockdevicemapping.BlockDeviceMapping()
            devs_mapped = {}
            for k, v in defn.block_device_mapping.iteritems():
                if re.match("/dev/sd[a-e]", k) and not v['disk'].startswith("ephemeral"):
                    raise Exception("non-ephemeral disk not allowed on device ‘{0}’; use /dev/xvdf or higher".format(_sd_to_xvd(k)))
                if v['disk'].startswith("ephemeral"):
                    devmap[k] = boto.ec2.blockdevicemapping.BlockDeviceType(ephemeral_name=v['disk'])
                    self.update_block_device_mapping(k, v)

            root_device = ami.root_device_name
            if resize_root:
                devmap[root_device] = ami.block_device_mapping[root_device]
                devmap[root_device].size = defn.root_disk_size
                devmap[root_device].encrypted = None

            # If we're attaching any EBS volumes, then make sure that
            # we create the instance in the right placement zone.
            zone = defn.zone or None
            for k, v in defn.block_device_mapping.iteritems():
                if not v['disk'].startswith("vol-"): continue
                # Make note of the placement zone of the volume.
                volume = nixops.ec2_utils.get_volume_by_id(self._conn, v['disk'])
                if not zone:
                    self.log("starting EC2 instance in zone ‘{0}’ due to volume ‘{1}’".format(
                            volume.zone, v['disk']))
                    zone = volume.zone
                elif zone != volume.zone:
                    raise Exception("unable to start EC2 instance ‘{0}’ in zone ‘{1}’ because volume ‘{2}’ is in zone ‘{3}’"
                                    .format(self.name, zone, v['disk'], volume.zone))

            # Do we want an EBS-optimized instance?
            prefer_ebs_optimized = False
            for k, v in defn.block_device_mapping.iteritems():
                if v['volumeType'] != "standard":
                    prefer_ebs_optimized = True

            # if we have PIOPS volume and instance type supports EBS Optimized flags, then use ebs_optimized
            self.ebs_optimized = prefer_ebs_optimized and defn.ebs_optimized

            # Generate a public/private host key.
            if not self.public_host_key:
                (private, public) = nixops.util.create_key_pair(type=defn.host_key_type())
                with self.depl._db:
                    self.public_host_key = public
                    self.private_host_key = private

            user_data = "SSH_HOST_{2}_KEY_PUB:{0}\nSSH_HOST_{2}_KEY:{1}\n".format(
                self.public_host_key, self.private_host_key.replace("\n", "|"),
                defn.host_key_type().upper())

            instance = self.create_instance(defn, zone, devmap, user_data, self.ebs_optimized)

            with self.depl._db:
                self.vm_id = instance.id
                self.ami = defn.ami
                self.instance_type = defn.instance_type
<<<<<<< HEAD
                self.ebs_optimized = ebs_optimized
=======
                self.ebs_optimized = defn.ebs_optimized
>>>>>>> 7f76d0c9
                self.key_pair = defn.key_pair
                self.security_groups = defn.security_groups
                self.placement_group = defn.placement_group
                self.zone = instance.placement
                self.client_token = None
                self.private_host_key = None

            # Cancel spot instance request, it isn't needed after the
            # instance has been provisioned.
            self._cancel_spot_request()

        # There is a short time window during which EC2 doesn't
        # know the instance ID yet.  So wait until it does.
        if self.state != self.UP or check:
            while True:
                if self._get_instance(allow_missing=True): break
                self.log("EC2 instance ‘{0}’ not known yet, waiting...".format(self.vm_id))
                time.sleep(3)

        if not self.virtualization_type:
            self.virtualization_type = self._get_instance().virtualization_type

        # Warn about some EC2 options that we cannot update for an existing instance.
        if self.instance_type != defn.instance_type:
            self.warn("cannot change type of a running instance (use ‘--allow-reboot’)")
<<<<<<< HEAD
        if self.ebs_optimized and self.ebs_optimized != defn.ebs_optimized:
=======
        if self.ebs_optimized != defn.ebs_optimized:
>>>>>>> 7f76d0c9
            self.warn("cannot change ebs optimized attribute of a running instance (use ‘--allow-reboot’)")
        if defn.zone and self.zone != defn.zone:
            self.warn("cannot change availability zone of a running instance")
        if set(defn.security_groups) != set(self.security_groups):
            self.warn(
                'cannot change security groups of an existing instance (from [{0}] to [{1}])'.format(
                    ", ".join(set(self.security_groups)),
                    ", ".join(set(defn.security_groups)))
            )
        if defn.placement_group != (self.placement_group or ""):
            self.warn(
                'cannot change placement group of an existing instance (from ‘{0}’ to ‘{1}’)'.format(
                    self.placement_group or "",
                    defn.placement_group)
            )

        # Reapply tags if they have changed.
        common_tags = defn.tags
        if defn.owners != []:
            common_tags['Owners'] = ", ".join(defn.owners)
        self.update_tags(self.vm_id, user_tags=common_tags, check=check)

        # Assign the elastic IP.  If necessary, dereference the resource.
        elastic_ipv4 = defn.elastic_ipv4
        if elastic_ipv4.startswith("res-"):
            res = self.depl.get_typed_resource(elastic_ipv4[4:], "elastic-ip")
            elastic_ipv4 = res.public_ipv4
        self._assign_elastic_ip(elastic_ipv4, check)

        with self.depl._db:
            self.use_private_ip_address = defn.use_private_ip_address
            self.associate_public_ip_address = defn.associate_public_ip_address

        # Wait for the IP address.
        if (self.associate_public_ip_address and not self.public_ipv4) \
           or \
           (self.use_private_ip_address and not self.private_ipv4) \
           or \
           check:
            self._wait_for_ip()

        if defn.dns_hostname:
            self._update_route53(defn)

        # Wait until the instance is reachable via SSH.
        self.wait_for_ssh(check=check)

        # Generate a new host key on the instance and restart
        # sshd. This is necessary because we can't count on the
        # instance data to remain secret.  FIXME: not atomic.
        if "NixOps auto-generated key" in self.public_host_key:
            self.log("replacing temporary host key...")
            key_type = defn.host_key_type()
            new_key = self.run_command(
                "rm -f /etc/ssh/ssh_host_{0}_key*; systemctl restart sshd; cat /etc/ssh/ssh_host_{0}_key.pub"
                .format(key_type),
                capture_stdout=True).rstrip()
            self.public_host_key = new_key
            nixops.known_hosts.update(None, self._ip_for_ssh_key(), self.public_host_key)

        # Resize the root filesystem. On NixOS >= 15.09, this is done
        # by the initrd.
        if resize_root and nixops.util.parse_nixos_version(defn.config["nixosRelease"]) < ["15", "09"]:
            self.log('resizing root disk...')
            self.run_command("resize2fs {0}".format(_sd_to_xvd(root_device)))

        # Add disks that were in the original device mapping of image.
        if self.first_boot:
            for k, dm in self._get_instance().block_device_mapping.items():
                if k not in self.block_device_mapping and dm.volume_id:
                    bdm = {'volumeId': dm.volume_id, 'partOfImage': True}
                    self.update_block_device_mapping(k, bdm)
            self.first_boot = False

        # Detect if volumes were manually detached.  If so, reattach
        # them.
        for k, v in self.block_device_mapping.items():
            if k not in self._get_instance().block_device_mapping.keys() and not v.get('needsAttach', False) and v.get('volumeId', None):
                self.warn("device ‘{0}’ was manually detached!".format(_sd_to_xvd(k)))
                v['needsAttach'] = True
                self.update_block_device_mapping(k, v)

        # Detect if volumes were manually destroyed.
        for k, v in self.block_device_mapping.items():
            if v.get('needsAttach', False):
                volume = nixops.ec2_utils.get_volume_by_id(self._conn, v['volumeId'], allow_missing=True)
                if volume: continue
                if not allow_recreate:
                    raise Exception("volume ‘{0}’ (used by EC2 instance ‘{1}’) no longer exists; "
                                    "run ‘nixops stop’, then ‘nixops deploy --allow-recreate’ to create a new, empty volume"
                                    .format(v['volumeId'], self.name))
                self.warn("volume ‘{0}’ has disappeared; will create an empty volume to replace it".format(v['volumeId']))
                self.update_block_device_mapping(k, None)

        # Create missing volumes.
        for k, v in defn.block_device_mapping.iteritems():

            volume = None
            if v['disk'] == '':
                if k in self.block_device_mapping: continue
                self.log("creating EBS volume of {0} GiB...".format(v['size']))
                ebs_encrypt = v.get('encryptionType', "luks") == "ebs"
                volume = self._conn.create_volume(size=v['size'], zone=self.zone, volume_type=v['volumeType'], iops=v['iops'], encrypted=ebs_encrypt)
                v['volumeId'] = volume.id

            elif v['disk'].startswith("vol-"):
                if k in self.block_device_mapping:
                    cur_volume_id = self.block_device_mapping[k]['volumeId']
                    if cur_volume_id != v['disk']:
                        raise Exception("cannot attach EBS volume ‘{0}’ to ‘{1}’ because volume ‘{2}’ is already attached there".format(v['disk'], k, cur_volume_id))
                    continue
                v['volumeId'] = v['disk']

            elif v['disk'].startswith("res-"):
                res_name = v['disk'][4:]
                res = self.depl.get_typed_resource(res_name, "ebs-volume")
                if res.state != self.UP:
                    raise Exception("EBS volume ‘{0}’ has not been created yet".format(res_name))
                assert res.volume_id
                if k in self.block_device_mapping:
                    cur_volume_id = self.block_device_mapping[k]['volumeId']
                    if cur_volume_id != res.volume_id:
                        raise Exception("cannot attach EBS volume ‘{0}’ to ‘{1}’ because volume ‘{2}’ is already attached there".format(res_name, k, cur_volume_id))
                    continue
                v['volumeId'] = res.volume_id

            elif v['disk'].startswith("snap-"):
                if k in self.block_device_mapping: continue
                self.log("creating volume from snapshot ‘{0}’...".format(v['disk']))
                volume = self._conn.create_volume(size=v['size'], snapshot=v['disk'], zone=self.zone, volume_type=v['volumeType'], iops=v['iops'])
                v['volumeId'] = volume.id

            else:
                if k in self.block_device_mapping:
                    v['needsAttach'] = False
                    self.update_block_device_mapping(k, v)
                    continue
                raise Exception("adding device mapping ‘{0}’ to a running instance is not (yet) supported".format(v['disk']))

            # ‘charonDeleteOnTermination’ denotes whether we have to
            # delete the volume.  This is distinct from
            # ‘deleteOnTermination’ for backwards compatibility with
            # the time that we still used auto-created volumes.
            v['charonDeleteOnTermination'] = v['deleteOnTermination']
            v['needsAttach'] = True
            self.update_block_device_mapping(k, v)

            # Wait for volume to get to available state for newly
            # created volumes only (EC2 sometimes returns weird
            # temporary states for newly created volumes, e.g. shortly
            # in-use).  Doing this after updating the device mapping
            # state, to make it recoverable in case an exception
            # happens (e.g. in other machine's deployments).
            if volume: nixops.ec2_utils.wait_for_volume_available(self._conn, volume.id, self.logger)

        # Always apply tags to the volumes we just created.
        for k, v in self.block_device_mapping.items():
            if not (('disk' in v and not (v['disk'].startswith("ephemeral")
                                          or v['disk'].startswith("res-")
                                          or v['disk'].startswith("vol-")))
                    or 'partOfImage' in v): continue
            volume_tags = {}
            volume_tags.update(common_tags)
            volume_tags.update(defn.tags)
            volume_tags['Name'] = "{0} [{1} - {2}]".format(self.depl.description, self.name, _sd_to_xvd(k))
            self._retry(lambda: self._conn.create_tags([v['volumeId']], volume_tags))

        # Attach missing volumes.
        for k, v in self.block_device_mapping.items():
            if v.get('needsAttach', False):
                self.attach_volume(k, v['volumeId'])
                del v['needsAttach']
                self.update_block_device_mapping(k, v)

        # FIXME: process changes to the deleteOnTermination flag.

        # Auto-generate LUKS keys if the model didn't specify one.
        for k, v in self.block_device_mapping.items():
            if v.get('encrypt', False) and v.get('passphrase', "") == "" and v.get('generatedKey', "") == "" and v.get('encryptionType', "luks") == "luks":
                v['generatedKey'] = nixops.util.generate_random_string(length=256)
                self.update_block_device_mapping(k, v)


    def _update_route53(self, defn):
        import boto.route53
        import boto.route53.record

        self.dns_hostname = defn.dns_hostname
        self.dns_ttl = defn.dns_ttl
        self.route53_access_key_id = defn.route53_access_key_id
        self.route53_use_public_dns_name = defn.route53_use_public_dns_name
        record_type = 'CNAME' if self.route53_use_public_dns_name else 'A'
        dns_value = self.public_dns_name if self.route53_use_public_dns_name else self.public_ipv4

        self.log('sending Route53 DNS: {0} {1} {2}'.format(self.dns_hostname, record_type, dns_value))

        self.connect_route53()

        hosted_zone = ".".join(self.dns_hostname.split(".")[1:])
        zones = self._conn_route53.get_all_hosted_zones()

        def testzone(hosted_zone, zone):
            """returns True if there is a subcomponent match"""
            hostparts = hosted_zone.split(".")
            zoneparts = zone.Name.split(".")[:-1] # strip the last ""

            return hostparts[::-1][:len(zoneparts)][::-1] == zoneparts

        zones = [zone for zone in zones['ListHostedZonesResponse']['HostedZones'] if testzone(hosted_zone, zone)]
        if len(zones) == 0:
            raise Exception('hosted zone for {0} not found'.format(hosted_zone))

        # use hosted zone with longest match
        zones = sorted(zones, cmp=lambda a, b: cmp(len(a.Name), len(b.Name)), reverse=True)
        zoneid = zones[0]['Id'].split("/")[2]
        dns_name = '{0}.'.format(self.dns_hostname)

        prev_a_rrs = [prev for prev
                      in self._conn_route53.get_all_rrsets(
                          hosted_zone_id=zoneid,
                          type="A",
                          name=dns_name
                      )
                      if prev.name == dns_name
                      and prev.type == "A"]

        prev_cname_rrs = [prev for prev
                          in self._conn_route53.get_all_rrsets(
                              hosted_zone_id=zoneid,
                              type="CNAME",
                              name=self.dns_hostname
                          )
                          if prev.name == dns_name
                          and prev.type == "CNAME"]

        changes = boto.route53.record.ResourceRecordSets(connection=self._conn_route53, hosted_zone_id=zoneid)
        if len(prev_a_rrs) > 0:
            for prevrr in prev_a_rrs:
                change = changes.add_change("DELETE", self.dns_hostname, "A", ttl=prevrr.ttl)
                change.add_value(",".join(prevrr.resource_records))
        if len(prev_cname_rrs) > 0:
            for prevrr in prev_cname_rrs:
                change = changes.add_change("DELETE", prevrr.name, "CNAME", ttl=prevrr.ttl)
                change.add_value(",".join(prevrr.resource_records))

        change = changes.add_change("CREATE", self.dns_hostname, record_type, ttl=self.dns_ttl)
        change.add_value(dns_value)
        self._commit_route53_changes(changes)


    def _commit_route53_changes(self, changes):
        """Commit changes, but retry PriorRequestNotComplete errors."""
        retry = 3
        while True:
            try:
                retry -= 1
                return changes.commit()
            except boto.route53.exception.DNSServerError, e:
                code = e.body.split("<Code>")[1]
                code = code.split("</Code>")[0]
                if code != 'PriorRequestNotComplete' or retry < 0:
                    raise e
                time.sleep(1)


    def _delete_volume(self, volume_id, allow_keep=False):
        if not self.depl.logger.confirm("are you sure you want to destroy EBS volume ‘{0}’?".format(volume_id)):
            if allow_keep:
                return
            else:
                raise Exception("not destroying EBS volume ‘{0}’".format(volume_id))
        self.log("destroying EBS volume ‘{0}’...".format(volume_id))
        volume = nixops.ec2_utils.get_volume_by_id(self.connect(), volume_id, allow_missing=True)
        if not volume: return
        nixops.util.check_wait(lambda: volume.update() == 'available')
        volume.delete()


    def destroy(self, wipe=False):
        self._cancel_spot_request()

        if not (self.vm_id or self.client_token): return True
        if not self.depl.logger.confirm("are you sure you want to destroy EC2 machine ‘{0}’?".format(self.name)): return False

        self.log_start("destroying EC2 machine... ".format(self.name))

        # Find the instance, either by its ID or by its client token.
        # The latter allows us to destroy instances that were "leaked"
        # in create() due to it being interrupted after the instance
        # was created but before it registered the ID in the database.
        self.connect()
        instance = None
        if self.vm_id:
            instance = self._get_instance(allow_missing=True)
        else:
            reservations = self._conn.get_all_instances(filters={'client-token': self.client_token})
            if len(reservations) > 0:
                instance = reservations[0].instances[0]

        if instance:
            instance.terminate()

            # Wait until it's really terminated.
            while True:
                self.log_continue("[{0}] ".format(instance.state))
                if instance.state == "terminated": break
                time.sleep(3)
                instance = self._get_instance(update=True)

        self.log_end("")

        nixops.known_hosts.update(self.public_ipv4, None, self.public_host_key)

        # Destroy volumes created for this instance.
        for k, v in self.block_device_mapping.items():
            if v.get('charonDeleteOnTermination', False):
                self._delete_volume(v['volumeId'], True)
                self.update_block_device_mapping(k, None)

        return True


    def stop(self):
        if not self._booted_from_ebs():
            self.warn("cannot stop non-EBS-backed instance")
            return

        self.log_start("stopping EC2 machine... ")

        instance = self._get_instance()
        instance.stop()  # no-op if the machine is already stopped

        self.state = self.STOPPING

        # Wait until it's really stopped.
        def check_stopped():
            instance = self._get_instance(update=True)
            self.log_continue("[{0}] ".format(instance.state))
            if instance.state == "stopped":
                return True
            if instance.state not in {"running", "stopping"}:
                raise Exception(
                    "EC2 instance ‘{0}’ failed to stop (state is ‘{1}’)"
                    .format(self.vm_id, instance.state))
            return False

        if not nixops.util.check_wait(check_stopped, initial=3, max_tries=300, exception=False): # = 15 min
            # If stopping times out, then do an unclean shutdown.
            self.log_end("(timed out)")
            self.log_start("force-stopping EC2 machine... ")
            instance.stop(force=True)
            if not nixops.util.check_wait(check_stopped, initial=3, max_tries=100, exception=False): # = 5 min
                # Amazon docs suggest doing a force stop twice...
                self.log_end("(timed out)")
                self.log_start("force-stopping EC2 machine... ")
                instance.stop(force=True)
                nixops.util.check_wait(check_stopped, initial=3, max_tries=100) # = 5 min

        self.log_end("")

        self.state = self.STOPPED
        self.ssh_master = None


    def start(self):
        if not self._booted_from_ebs():
            return

        self.log("starting EC2 machine...")

        instance = self._get_instance()
        instance.start()  # no-op if the machine is already started

        self.state = self.STARTING

        # Wait until it's really started, and obtain its new IP
        # address.  Warn the user if the IP address has changed (which
        # is generally the case).
        prev_private_ipv4 = self.private_ipv4
        prev_public_ipv4 = self.public_ipv4

        if self.elastic_ipv4:
            self.log("restoring previously attached elastic IP")
            self._assign_elastic_ip(self.elastic_ipv4, True)

        self._wait_for_ip()

        if prev_private_ipv4 != self.private_ipv4 or prev_public_ipv4 != self.public_ipv4:
            self.warn("IP address has changed, you may need to run ‘nixops deploy’")

        self.wait_for_ssh(check=True)
        self.send_keys()


    def _check(self, res):
        if not self.vm_id:
            res.exists = False
            return

        self.connect()
        instance = self._get_instance(allow_missing=True)
        old_state = self.state
        #self.log("instance state is ‘{0}’".format(instance.state if instance else "gone"))

        if instance is None or instance.state in {"shutting-down", "terminated"}:
            self.state = self.MISSING
            self.vm_id = None
            return

        res.exists = True
        if instance.state == "pending":
            res.is_up = False
            self.state = self.STARTING

        elif instance.state == "running":
            res.is_up = True

            res.disks_ok = True
            for k, v in self.block_device_mapping.items():
                if k not in instance.block_device_mapping.keys() and v.get('volumeId', None):
                    res.disks_ok = False
                    res.messages.append("volume ‘{0}’ not attached to ‘{1}’".format(v['volumeId'], _sd_to_xvd(k)))
                    volume = nixops.ec2_utils.get_volume_by_id(self.connect(), v['volumeId'], allow_missing=True)
                    if not volume:
                        res.messages.append("volume ‘{0}’ no longer exists".format(v['volumeId']))

                if k in instance.block_device_mapping.keys() and instance.block_device_mapping[k].status != 'attached' :
                    res.disks_ok = False
                    res.messages.append("volume ‘{0}’ on device ‘{1}’ has unexpected state: ‘{2}’".format(v['volumeId'], _sd_to_xvd(k), instance.block_device_mapping[k].status))


            if self.private_ipv4 != instance.private_ip_address or self.public_ipv4 != instance.ip_address:
                self.warn("IP address has changed, you may need to run ‘nixops deploy’")
                self.private_ipv4 = instance.private_ip_address
                self.public_ipv4 = instance.ip_address

            MachineState._check(self, res)

        elif instance.state == "stopping":
            res.is_up = False
            self.state = self.STOPPING

        elif instance.state == "stopped":
            res.is_up = False
            self.state = self.STOPPED

        # check for scheduled events
        instance_status = self._conn.get_all_instance_status(instance_ids=[instance.id])
        for ist in instance_status:
            if ist.events:
                for e in ist.events:
                    res.messages.append("Event ‘{0}’:".format(e.code))
                    res.messages.append("  * {0}".format(e.description))
                    res.messages.append("  * {0} - {1}".format(e.not_before, e.not_after))


    def reboot(self, hard=False):
        self.log("rebooting EC2 machine...")
        instance = self._get_instance()
        instance.reboot()
        self.state = self.STARTING


    def get_console_output(self):
        if not self.vm_id:
            raise Exception("cannot get console output of non-existant machine ‘{0}’".format(self.name))
        self.connect()
        return self._conn.get_console_output(self.vm_id).output or "(not available)"


    def next_charge_time(self):
        if not self.start_time:
            return None
        # EC2 instances are paid for by the hour.
        uptime = time.time() - self.start_time
        return self.start_time + int(math.ceil(uptime / 3600.0) * 3600.0)


def _xvd_to_sd(dev):
    return dev.replace("/dev/xvd", "/dev/sd")


def _sd_to_xvd(dev):
    return dev.replace("/dev/sd", "/dev/xvd")<|MERGE_RESOLUTION|>--- conflicted
+++ resolved
@@ -91,11 +91,7 @@
     zone = nixops.util.attr_property("ec2.zone", None)
     ami = nixops.util.attr_property("ec2.ami", None)
     instance_type = nixops.util.attr_property("ec2.instanceType", None)
-<<<<<<< HEAD
     ebs_optimized = nixops.util.attr_property("ec2.ebsOptimized", None, bool)
-=======
-    ebs_optimized = nixops.util.attr_property("ec2.ebsOptimized", None)
->>>>>>> 7f76d0c9
     key_pair = nixops.util.attr_property("ec2.keyPair", None)
     public_host_key = nixops.util.attr_property("ec2.publicHostKey", None)
     private_host_key = nixops.util.attr_property("ec2.privateHostKey", None)
@@ -892,11 +888,7 @@
                 self.vm_id = instance.id
                 self.ami = defn.ami
                 self.instance_type = defn.instance_type
-<<<<<<< HEAD
                 self.ebs_optimized = ebs_optimized
-=======
-                self.ebs_optimized = defn.ebs_optimized
->>>>>>> 7f76d0c9
                 self.key_pair = defn.key_pair
                 self.security_groups = defn.security_groups
                 self.placement_group = defn.placement_group
@@ -922,11 +914,7 @@
         # Warn about some EC2 options that we cannot update for an existing instance.
         if self.instance_type != defn.instance_type:
             self.warn("cannot change type of a running instance (use ‘--allow-reboot’)")
-<<<<<<< HEAD
         if self.ebs_optimized and self.ebs_optimized != defn.ebs_optimized:
-=======
-        if self.ebs_optimized != defn.ebs_optimized:
->>>>>>> 7f76d0c9
             self.warn("cannot change ebs optimized attribute of a running instance (use ‘--allow-reboot’)")
         if defn.zone and self.zone != defn.zone:
             self.warn("cannot change availability zone of a running instance")
